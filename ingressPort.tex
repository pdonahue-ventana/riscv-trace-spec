--- conflicted
+++ resolved
@@ -1,531 +1,473 @@
-\chapter{Ingress Port} \label{Interface}
-
-\section{Interface requirements}
-This section describes in general terms the information which must be passed from the RISC-V hart to the trace encoder,
-and distinguishes between what is mandatory, and what is optional.
-
-The following information is mandatory:
-
-\begin{itemize}
-  \item The number of instructions that are being retired;
-  \item Whether there has been an exception or interrupt, and if so the cause (from the \textbf{\textit{ucause/scause/mcause}} CSR)
-        and trap value (from the \textbf{\textit{utval/stval/mtval}} CSR);
-  \item The current privilege level of the RISC-V hart;
-  \item The \textit{instruction\_type} of retired instructions for:
-    \begin{itemize}
-      \item Jumps with a target that cannot be inferred from the source code;
-      \item Taken branches;
-      \item Return from exception or interrupt (\textbf{\textit{*ret}} instructions).
-    \end{itemize}
-  \item The \textit{instruction\_address} for:
-    \begin{itemize}
-      \item Jumps with a target that \textit{cannot} be inferred from the source code;
-      \item Taken branches;
-      \item The instruction executed immediately after a jump or taken branch (also referred to as the target or destination of the jump or taken branch);
-      \item The last instruction executed before an exception or interrupt;
-      \item Exceptions;
-      \item The first instruction executed following an exception or interrupt;
-      \item The last instruction executed before a privilege change;
-      \item The first instruction executed following a privilege change;
-      \item The first and last instruction being retired.
-    \end{itemize}
-  \item The number of nontaken branches being retired.
-\end{itemize}
-
-The following information is optional:
-
-\begin{itemize}
-  \item Context information:
-    \begin{itemize}
-      \item The context and/or hart ID;
-      \item The type of action to take when context changes.
-    \end{itemize}
-  \item The \textit{instruction\_type} of instructions for:
-    \begin{itemize}
-      \item Calls with a target that \textit{cannot} be inferred from the source code;
-      \item Calls with a target that \textit{can} be inferred from the source code;
-      \item Tail-calls with a target that \textit{cannot} be inferred from the source code;
-      \item Tail-calls with a target that \textit{can} be inferred from the source code;
-      \item Returns with a target that \textit{cannot} be inferred from the source code;
-      \item Returns with a target that \textit{can} be inferred from the source code;
-      \item Co-routine swap;
-      \item Jumps which don't fit any of the above classifications with a target that \textit{cannot} be inferred from the source code;
-      \item Jumps which don't fit any of the above classifications with a target that \textit{can} be inferred from the source code;
-      \item Nontaken branches.
-    \end{itemize}
-  \item If context is supported then the \textit{instruction\_address} for:
-    \begin{itemize}
-      \item The last instruction executed before a context change;
-      \item The first instruction executed following a context change.
-    \end{itemize}
-  \item Whether jump targets are sequentially inferable or not.
-\end{itemize}
-
-The mandatory information is the bare-minimum required to implement the branch trace algorithm outlined in Chapter~\ref{Algorithm}.  
-The optional information facilitates alternative or improved trace algorithms:
-
-\begin{itemize}
-  \item Implicit return mode (see Section~\ref{sec:implicit-return}) requires the encoder to keep track of the number of nested 
-    function calls, and to do this it must be aware of all calls and returns regardless of whether the target can be inferred or not;
-  \item A simpler algorithm useful for basic code profiling would only report function calls and returns, again 
-    regardless of whether the target can be inferred or not;
-  \item Branch prediction techniques can be used to further improve the encoder efficiency, particularly for loops 
-    (see Section~\ref{sec:branch-prediction}).  This requires the encoder to be aware of the address of all branches, whether
-    they are taken or not.
-  \item Uninferable jumps can be treated as inferable (which don't need to be reported in the trace output) if both the jump 
-    and the preceding instruction which loads the target into a register have been traced.
-\end{itemize}
-
-\subsection{Jump classification and target inference} \label{Jump Classes}
-
-Jumps are classified as \textit{inferable}, or \textit{uninferable}.  An \textit{inferable} jump has a target which can be
-deduced from the binary executable or representation thereof (e.g. ELF).  For the purposes of this specification, the following 
-strict definition applies:
-
-If the target of a jump is supplied via a constant embedded within the jump opcode, it is classified as \textit{inferable}.
-Jumps which are not \textit{inferable} are by definition \textit{uninferable}.
-
-However, there are some jump targets which can still be deduced from the binary executable by considering pairs of instructions
-even though by the above definition they are classified as uninferable.  Specifically, jump targets that are supplied via
-
-\begin{itemize}
-  \item an \textbf{\textit{lui}} or \textbf{\textit{c.lui}} (a register which contains a constant), or
-  \item an \textbf{\textit{auipc}} (a register which contains a constant offset from the PC).
-\end{itemize}
-
-Such jump targets are classified as \textit{sequentially inferable} if the pair of instructions are executed consecutively 
-(i.e. the \textbf{\textit{auipc}}, \textbf{\textit{lui}} or \textbf{\textit{c.lui}} immediately precedes the jump).  Note:
-the restriction that the instructions are executed consecutively is necessary in order to minimize the additional signalling
-needed between the hart and the encoder, and should have a minimal impact on trace efficiency as it is anticipated that
-consecutive execution will be the norm. Support for sequentially inferable jumps is optional.
-
-Jumps may optionally be further classified according to the recommended calling convention:
-
-\begin{itemize}
-  \item \textit{Calls}: 
-    \begin{itemize}
-      \item \textbf{\textit{jal}} x1;
-      \item \textbf{\textit{jal}} x5;
-      \item \textbf{\textit{jalr}} x1, rs  where rs != x1;
-      \item \textbf{\textit{jalr}} x5, rs  where rs != x5;
-      \item \textbf{\textit{c.jalr}} rs1.
-    \end{itemize}
-  \item \textit{Tail-calls}: 
-    \begin{itemize}
-      \item \textbf{\textit{jalr}} x0, rs where rs != x1 and rs != x5;
-      \item \textbf{\textit{c.jr}} rs1 where rs1 != x1 and rs1 != x5.
-    \end{itemize}
-  \item \textit{Returns}: 
-    \begin{itemize}
-      \item \textbf{\textit{jalr}} x0, rs where rs == x1 or rs == x5;
-      \item \textbf{\textit{c.jr}} rs1 where rs1 == x1 or rs1 == x5.
-    \end{itemize}
-  \item \textit{Co-routine swap}: 
-    \begin{itemize}
-      \item \textbf{\textit{jalr}} x1, x1;
-      \item \textbf{\textit{jalr}} x5, x5.
-    \end{itemize}
-  \item \textit{Other}: 
-    \begin{itemize}
-      \item \textbf{\textit{jal}} rd where rd != x1 and rd != x5;
-      \item \textbf{\textit{jalr}} rd, rs where rd != x0 and rd != x1 and rd != x5.
-    \end{itemize}
-\end{itemize}
-
-\section{Instruction interface}
-This section describes the interface between a RISC-V hart and the
-trace encoder that conveys the information described in the previous section.  
-Signals are assigned to one of the  following groups:
-
-\begin{itemize}
-  \item M: Mandatory.  The interface must include an instance of this signal.
-  \item O: Optional.  The interface may include an instance of this signal.
-  \item MR: Mandatory, may be replicated. For harts that can retire a maximum of N taken branches per clock
-    cycle, the interface must include N instances of this signal.
-  \item OR: Optional, may be replicated. For harts that can retire a maximum of N taken branches per clock
-    cycle, the interface must include zero or N instances of this signal.
-  \item BR: Block, may be replicated.  Mandatory for harts that can retire multiple instructions in a block.  
-    Replication as per OR.  If omitted, the interface must include SR group signals instead.
-  \item SR: Single, may be replicated.  Mandatory for harts that can only retire one instruction in a block.  
-    Replication as per OR.  If omitted, the interface must include BR group signals instead.
-\end{itemize}
-
-\begin{table}[htp]
-    \centering
-    \caption{Instruction interface signals}
-    \label{tab:common-ingress}
-    \begin{tabulary}{\textwidth}{|l|l|p{80mm}|}
-        \hline
-        \textbf{Signal} & \textbf{Group} & \textbf{Function} \\
-        \hline
-        \textbf{itype}[\textit{itype\_width\_p}-1:0] & MR & Termination type of the instruction block (see Section~\ref{Jump Classes} for definitions of codes 6 - 15):\newline
-        0: Final instruction in the block is none of the other named \textbf{itype} codes;\newline
-        1: Exception. An exception occurred following the final retired instruction in the block;\newline
-        2: Interrupt. An interrupt occurred following the final retired instruction in the block;\newline
-        3: Exception return;\newline
-        4: Nontaken branch;\newline
-        5: Taken branch;\newline
-        6: reserved;\newline
-        7: Co-routine swap;\newline
-        8: Uninferable call;\newline
-        9: Inferrable call;\newline
-        10: Uninferable tail-call;\newline
-        11: Inferrable tail-call;\newline
-        12: Uninferable return;\newline
-        13: Inferrable return;\newline
-        14: Other uninferable jump;\newline
-        15: Other inferable jump.\\
-        \hline
-        \textbf{cause}[\textit{ecause\_width\_p}-1:0] & M & Exception or interrupt cause (\textbf{\textit{ucause/scause/ mcause}}).
-        Ignored unless \textbf {itype}=1 or 2.\\
-        \hline
-        \textbf{tval}[\textit{iaddress\_width\_p}-1:0] & M & The associated trap value, e.g. the
-        faulting virtual address for address exceptions, as would be
-        written to the \textbf{utval/stval/mtval} CSR. Future optional extensions may define \textbf{tval} 
-        to provide ancillary information in cases where it currently supplies zero.
-        Ignored unless \textbf{itype}=1 or 2.\\
-        \hline
-        \textbf{priv}[\textit{privilege\_width\_p}-1:0] & M & Privilege level for all instructions in this block.\\
-        \hline
-        \textbf{iaddr}[\textit{iaddress\_width\_p}-1:0] & MR & The address of the 1st instruction retired in this block.
-        Invalid if \textbf{iretire}=0 \\
-        \hline
-        \textbf{context}[\textit{context\_width\_p}-1:0] & O & Context for all instructions in this block.\\
-        \hline
-        \textbf{ctype}[\textit{ctype\_width\_p}-1:0] & O & Reporting behavior for \textbf{context}:\newline
-        0: Don't report; \newline
-        1: Report imprecisely;\newline
-        2: Report precisely;\newline
-        3: Report as asynchronous discontinuity.\\
-        \hline
-        \textbf{ntkn}[\textit{ntkn\_width\_p}-1:0] & OR & Number of nontaken branches in this block.\\
-        \hline
-        \textbf{sijump} & OR & If \textbf{itype} indicates that this block ends with an uninferable discontinuity, setting this signal to 1 
-        indicates that it is sequentially inferable and may be treated as inferable by the encoder if the preceding 
-        \textbf{\textit{auipc}}, \textbf{\textit{lui}} or \textbf{\textit{c.lui}} has been traced.  
-        Must be zero for \textbf{itype} codes other than 8, 10, 12 or 14.\\
-        \hline
-    \end{tabulary}
-\end{table}
-
-\begin{table}[htp]
-    \centering
-    \caption{Instruction interface signals - multiple retirement per block}
-    \label{tab:multi-ingress}
-    \begin{tabulary}{\textwidth}{|l|l|p{80mm}|}
-        \hline
-        \textbf{Signal} & \textbf{Group} & \textbf{Function} \\
-        \hline
-        \textbf{iretire}[\textit{iretire\_width\_p}-1:0] & BR & Number of halfwords represented by instructions retired in this block.\\
-        \hline
-        \textbf{ilastsize}[\textit{ilastsize\_width\_p}-1:0] & BR & The size of the last retired instruction is 2\textsuperscript{\textbf{ilastsize}} half-words.\\
-        \hline
-    \end{tabulary}
-\end{table}
-
-\begin{table}[htp]
-    \centering
-    \caption{Instruction interface signals - single retirement per block}
-    \label{tab:single-ingress}
-    \begin{tabulary}{\textwidth}{|l|l|p{110mm}|}
-        \hline
-        \textbf{Signal} & \textbf{Group} & \textbf{Function} \\
-        \hline
-        \textbf{iretire}[0:0] & SR & Number of instructions retired in this block (0 or 1).\\
-        \hline
-    \end{tabulary}
-\end{table}
-
-Tables~\ref{tab:common-ingress} and ~\ref{tab:multi-ingress}
-list the signals in the interface designed to efficiently support retirement of multiple 
-instructions per cycle.  The following discussion describes the multiple-retirement behavior.  
-However, for harts that can only retire one instruction at a time, the signalling can be 
-simplified, and this is discussed subsequently in Section~\ref{sec:single-retire}.  
-
-The information presented on the ingress port represents a contiguous
-block of instructions starting at \textbf{iaddr}, all of which retired
-in the same cycle. Note if \textbf{itype} is 1 or 2 (indicating an
-exception or an interrupt), the number of instructions retired may be
-zero. \textbf{cause} and \textbf{tval} are only defined if
-\textbf{itype} is 1 or 2. If \textbf{iretire}=0 and \textbf{itype}=0,
-the values of all other signals are undefined.
-
-\textbf{iretire} contains the number of half-words represented by
-instructions retired in this block, and \textbf{ilastsize} the size of the last
-instruction.  Half-words rather than instruction count enables the encoder to easily compute the address of
-the last instruction in the block without having access to the size of every 
-instruction in the block.  
-
-If address translation is enabled, \textbf{iaddr} is a virtual
-address, else it is a physical address. Virtual addresses narrower
-than \textit{iaddress\_width\_p} bits must be sign-extended to make
-computation of differential addresses easier, and physical addresses
-narrower than \textit{iaddress\_width\_p} bits must be zero-extended.
-
-Harts can retire multiple non-taken branches per clock cycle, indicated via \textbf{ntkn}.
-However, a consequence of this is that the encoder will be unaware of the addresses of some non-taken branches, 
-which will prevent the use of a branch predictor to improve compression (see Section~\ref{sec:branch-prediction}).
-For harts that can only retire a maximum of one non-taken branch per clock cycle,
-\textbf{ntkn} can be omitted, provided all non-taken branches are indicated via \textbf{itype}.  
-The number of non-taken branches is \textbf{ntkn} if \textbf{ntkn} is non-zero, or 1 if \textbf{itype} = 4 and \textbf{ntkn} is zero.
-In other words, if for example \textbf{ntkn} is 2 and \textbf{itype} = 4, the encoder will interpret this as 2 non-taken branches,
-not 3.
-
-For harts that can retire a maximum of N taken branches per clock
-cycle, the signal groups MR, OR and either BR or SR must be replicated N times. 
-Signal group 0 represents information about the oldest instruction block, and group N-1
-represents the newest instruction block. The interface supports no more
-than one privilege, context, exception or interrupt per cycle and so signals in
-groups M and O are not replicated. Furthermore, \textbf{itype} can only
-take the value 1 or 2 in one of the signal groups, and this must be
-the newest valid group (i.e. \textbf{iretire} and \textbf{itype} must
-be zero for higher numbered groups). If fewer than N taken branches
-are retired in a cycle, then lower numbered groups must be used
-first. For example, if there is one taken branch, use only group 0, if
-there are two taken branches, instructions up to the 1st taken branch
-must be reported in group 0 and instructions up to the 2nd taken branch
-must be reported in group 1 and so on.
-
-\textbf{sijump} is optional and may be omitted if the hart does not implement the logic to detect
-sequentially inferable jumps.  If the encoder offers an \textbf{sijump} input it must also provide a
-parameter to indicate whether the input is connected to a hart that implements this capability, or
-tied off.  This is to ensure the decoder can be made aware of the hart's capability.  Enabling 
-sequentially inferable jump mode in the encoder and decoder when the hart does not support it will
-prevent correct reconstruction by the decoder. 
-
-The \textbf{context} field can be used to convey any additional information to the decoder.  For example:
-
-\begin{itemize}
-  \item The hart ID;
-  \item The software thread ID;
-  \item It could be used to convey the values of CSRs to the decoder by setting \textbf{context} to the 
-    CSR number and value when a CSR is written.
-\end{itemize}
-
-Table~\ref{tab:context-type} specifies the actions for the various \textbf{ctype} values.  A typical 
-behaviour would be for this signal to remain zero except on the 1st retirement after a context change.
-
-\begin{table}[htp]
-    \centering
-    \caption{Context type \textbf{ctype} values and corresponding actions}
-    \label{tab:context-type}
-    \begin{tabulary}{\textwidth}{|l|l|p{90mm}|}
-        \hline
-        \textbf{Type} & \textbf{Value} & \textbf{Actions} \\
-        \hline
-        Unreported & 0 & No action (don't report context).\\
-        \hline
-        Report context imprecisely & 1 & An example would be a SW thread change.\newline
-        Report the new context value at the earliest convenient opportunity.\newline
-        It is reported without any address information, and the assumption is that the precise 
-        point of context change can be deduced from the source code (e.g. a CSR write). \\
-        \hline
-        Report context precisely  & 2 & Report the address of the 1st instruction retired in this block, and the new context.\newline
-        If there were unreported branches beforehand, these need to be reported first.\newline
-        Treated the same as a privilege change.\\
-        \hline
-        Report context as an & 3 &  An example would be a change of hart.\\
-        asynchronous discontinuity & & 
-        Need to report the last instruction executed on the previous context, as well as the 1st on the new context.\newline
-        Treated the same as an exception.\\
-        \hline
-    \end{tabulary}
-\end{table}
-
-\subsection{Simplifications for single-retirement} \label{sec:single-retire}
-
-For harts that can only retire one instruction at a time, the interface can be simplified to
-the signals listed in tables~\ref{tab:common-ingress} and ~\ref{tab:single-ingress}.  The 
-simplifications can be summarized as follows:
- 
-\begin{itemize}
-  \item As the number of instructions that are retired in a block is only 0 or 1, the 
-    encoder does not need information to enable it to deduce the address of the last instruction 
-    retired (it is the same as the 1st and only instruction retired).  So 
-    \textbf{ilastsize} is not necessary, and \textbf{iretire} simply indicates whether an
-    instruction retired or not;
-  \item As the number of non-taken branches retired is never more than 1, and can always
-    be indicated via \textbf{itype}, \textbf{ntkn} is not necessary.
-\end{itemize}
-
-The parameter \textit{retires\_p} which indicates to the encoder the maximum number of 
-instructions that can be retired per cycle can be used by an encoder capable of supporting single or 
-multiple retirement to select the appropriate interpretation of \textbf{iretire}.  
-\textbf{ilastsize} and \textbf{ntkn} encoder inputs must be tied low when attached to a single-retirement
-hart that does not provide these outputs.
-
-
-\subsection{Alternative multiple-retirement interface configurations}
-
-For a hart that can retire multiple instructions per cycle, but no more than one taken branch, the preferred 
-solution is to use one instance of signals from groups BR, MR and OR.  However, an alternative approach would 
-be to provide explicit details of every instruction retired by using N instances of signals from groups
-SR, MR and OR (replicating the single retirement example N times).  
-
-\subsection{Optional sideband signals}
-
-Optional sideband signals may be included to provide additional functionality, as described in
-tables \ref{tab:ingress-side-band} and \ref{tab:egress-side-band}.
-
-Note, any user defined information that needs to be output by the encoder
-will need to be applied via the \textbf{context} input.
-
-\begin{table}[htp]
-    \centering
-    \caption{Optional sideband encoder ingress signals}
-    \label{tab:ingress-side-band}
-    \begin{tabulary}{\textwidth}{|l|l|p{90mm}|}
-        \hline
-        \textbf{Signal} & \textbf{Group} & \textbf{Function} \\
-        \hline
-        \textbf{impdef}[\textit{impdef\_width\_p}-1:0] & O &  Implementation defined sideband signals.  A typical use for
-        these would be for filtering (see Chapter~\ref{ch:filtering}.\\
-        \hline
-        \textbf{trigger}[2:0] & OR & A pulse on bit 0 will cause the encoder to start tracing, and continue until further 
-        notice, subject to other filtering criteria also being met.\newline
-        A pulse on bit 1 will cause the encoder to stop tracing until further notice.  See section~\ref{sec:trigger}).\\
-        \hline
-        \textbf{halted} & O & Hart is halted.  Upon assertion, the encoder will output a packet to report the address 
-        of the last instruction retired before halting, followed by a support packet to indicate that tracing has stopped. 
-        Upon deassertion, the encoder will start tracing again, commencing with a synchronization packet.\\
-        \hline
-        \textbf{reset} & O & Hart is in reset.  Provided the encoder is in a different reset domain to the hart, this
-        allows the encoder to indicate that tracing has ended on entry to reset, and restarted on exit.  
-        Behavior is as described above for halt.\\
-        \hline
-    \end{tabulary}
-\end{table}
-
-\begin{table}[htp]
-    \centering
-    \caption{Optional sideband encoder egress signals}
-    \label{tab:egress-side-band}
-    \begin{tabulary}{\textwidth}{|l|l|p{130mm}|}
-        \hline
-        \textbf{Signal} & \textbf{Group} & \textbf{Function} \\
-        \hline
-        \textbf{stall} & O & Stall request to hart.  Some applications may require lossless trace, which can be achieved by
-        using this signal to stall the hart if the trace encoder is unable to output a trace packet (for example due to 
-        back-pressure from the packet transport infrastructure).\\
-        \hline
-    \end{tabulary}
-\end{table}
-
-\FloatBarrier
-\subsection{Using trigger outputs from the Debug Module} \label{sec:trigger}
-
-The debug module of the RISC-V hart may have a trigger unit. This defines a match control register
-(\textbf{\textit{mcontrol}}) containing a 4-bit \textbf{action} field, and reserves codes 2 - 5 
-of this field for trace use.  
-These action codes are hereby defined as shown in table \ref{tab:debugModuleTriggerSupport}.
-If implemented, each action must generate a pulse on an output from the hart, on the same cycle as the instruction which
-caused the trigger is retired.  
-
-\begin{table}[!h]
-    \centering
-    \caption{Debug Module trigger support (\textbf{\textit{mcontrol}} \textbf{action})}
-    \label{tab:debugModuleTriggerSupport}
-    \begin{tabulary}{\textwidth}{|l|p{120mm}|}
-        \hline
-        \textbf {Value} & \textbf {Description} \\
-        \hline
-        2 & \textit{Trace-on}.  This should be connected to 
-        \textbf{trigger[0]} if the encoder provides it. \\ 
-        \hline
-        3 & \textit{Trace-off}.  This should be connected to 
-        \textbf{trigger[1]} if the encoder provides it. \\
-        \hline
-        4 & \textit{Trace-notify}.  This should be connected to 
-        \textbf{trigger[2]} if the encoder provides it. This will cause the encoder to output
-        a packet containing the address of the last instruction in the block if it is enabled.\\
-        \hline
-    \end{tabulary}
-\end{table}
-
-Trace-on and Trace-off actions provide a means for the hart to control when tracing occurs.  
-Trace-notify provides  means to ensure that a specified instruction is explicitly reported.  
-This capability is sometimes known as a watchpoint.
-
-\subsection{Example retirement sequences}
-
-\begin{table}[htp]
-    \centering
-    \caption{Example 1 : 9 Instructions retired over three cycles, 2 branches} 
-    \label{tab:signal-block-9-instructions-2-branches}
-    \begin{tabulary}{\textwidth}{|l|l|}
-        \hline
-        \textbf {Retired} & \textbf {Instruction Trace Block} \\
-        \hline
-        1000: \textbf{\textit{divuw}} &  \textbf{iretire}=7, \textbf{iaddr}=0x1000, \textbf{ntkn}=0, \textbf{itype}=8\\
-        1004: \textbf{\textit{add}} &  \\
-        1008: \textbf{\textit{or}} &  \\
-        100C: \textbf{\textit{c.jalr}} &  \\
-        \hline
-<<<<<<< HEAD
-        \textit{return\_stack\_size\_p} &  & Number of entries in the return address stack is 2\textsuperscript{\textbf{return\_stack\_size\_p}}.
-                                    Minimum number of entries is 2, so a value of 0 indicates that there is no implicit return stack implemented.\\
-        \hline
-        \textit{taken\_branches\_p} & & Number of times \textbf{iretire}, \textbf{itype}, \textbf{ntkn} is replicated\\
-=======
-        0940: \textbf{\textit{addi}} &  \textbf{iretire}=4, \textbf{iaddr}=0x0940, \textbf{ntkn}=1, \textbf{itype}=5\\
-        0944: \textbf{\textit{c.beq}} &  \\
-        0946: \textbf{\textit{c.bnez}} &  \\
->>>>>>> a097f3cd
-        \hline
-        0988: \textbf{\textit{lbu}} &  \textbf{iretire}=4, \textbf{iaddr}=0x0988, \textbf{ntkn}=0, \textbf{itype}=0\\
-        098C: \textbf{\textit{csrrw}} &  \\
-        \hline
-    \end{tabulary}
-\end{table}
-<<<<<<< HEAD
-\FloatBarrier
-
-\subsection {Discovery of parameter values}
-
-The parameters used by the encoder must be discoverable at
-runtime. Some external entity, for example a debugger or a supervisory
-hart, would issue a discovery command to the encoder. The encoder will
-provide the discovery information as encapsulated in the following
-parameters in one or more different formats.  The preferred format
-would be in a packet which is sent over the trace infrastructure.
-
-Another format would be allowing the external entity to read the
-values from some register or memory mapped space maintained by the
-encoder.
-
-\begin{itemize}
-    \item \textit{minor\_revision}. Identifies the minor revision.
-    \item \textit{version}. Identifies the module version.
-    \item \textit{comparators}. The number of comparators is \textit{comparators} + 1.
-    \item \textit{filters}. Number of filters is \textit{filters} + 1.
-    \item \textit{bpred\_size}. Number of entries in the branch predictor is 2\textsuperscript{\textbf{bpred\_size}}.  No predictor if 0.
-    \item \textit{call\_counter\_size}. Width of the nested call counter is 2\textsuperscript{\textbf{call\_counter\_size}}.  No counter if 0.
-    \item \textit{context\_type\_width}. Width of the \textbf{context\_type} bus is \textit{context\_type\_width} + 1.
-    \item \textit{context\_width}. Width of context input bus is \textit{context\_width} + 1.
-    \item \textit{ecause\_choice}. Number of LSBs of the ecause input bus that can be filtered using multiple choice.
-    \item \textit{ecause\_width}. Width of the ecause input bus is \textit{ecause\_width} + 1.
-    \item \textit{filter\_context}. Filtering on the \textit{context} input bus supported when 1.
-    \item \textit{filter\_ecause}. Filtering on the ecause input bus supported when non-zero.  Number of nested exceptions supported is $2^\frac{\textit {filter\_ecause}}{}$.
-    \item \textit{filter\_interrupt}. Filtering on the interrupt input signal supported when 1.
-    \item \textit{filter\_privilege}. Filtering on the privilege input bus supported when 1.
-    \item \textit{filter\_tval}. Filtering on the tval input bus supported when 1.
-    \item \textit{iaddress\_lsb}. LSB of iaddress output in trace encoder data messages is \textit{iaddress\_lsb} + 1.
-    \item \textit{iaddress\_width}. Width of the iaddress input bus is \textit{iaddress\_width} + 1.
-    \item \textit{ilastsize\_width}. Width of the \textbf{ilastsize} bus is \textit{ilastsize\_width} + 1.
-    \item \textit{itype\_width}. Width of the \textbf{itype} bus is \textit{itype\_width} + 1.
-    \item \textit{iretire\_width}. Width of the \textbf{iretire} bus is \textit{iretire\_width} + 1.
-    \item \textit{nocontext}. Context ignored when 1.
-    \item \textit{notval}. Trap value ignored when 1.
-    \item \textit{ntkn\_width}. Width of the \textbf{ntkn} bus is \textit{ntkn\_width} + 1.
-    \item \textit{privilege\_width}. Width of the privilege input bus is \textit{privilege\_width} + 1.
-    \item \textit{retires}. Maximum number of instructions that can be retired per block is \textit{retires} + 1.
-    \item \textit{return\_stack\_size}. Number of entries in the return address stack is 2\textsuperscript{\textbf{return\_stack\_size}}. No stack if 0.
-    \item \textit{rv32}. ISA is RV32 when 1.
-    \item \textit{taken\_branches}. Number of times \textbf{iretire}, \textbf{itype}, \textbf{ntkn} is replicated is \textit{taken\_branches} + 1.
-    \item \textit{user\_width}. Width of the \textbf{user} bus is \textit{user\_width} + 1.
-\end{itemize}
-
-=======
-
-
->>>>>>> a097f3cd
+\chapter{Ingress Port} \label{Interface}
+
+\section{Interface requirements}
+This section describes in general terms the information which must be passed from the RISC-V hart to the trace encoder,
+and distinguishes between what is mandatory, and what is optional.
+
+The following information is mandatory:
+
+\begin{itemize}
+  \item The number of instructions that are being retired;
+  \item Whether there has been an exception or interrupt, and if so the cause (from the \textbf{\textit{ucause/scause/mcause}} CSR)
+        and trap value (from the \textbf{\textit{utval/stval/mtval}} CSR);
+  \item The current privilege level of the RISC-V hart;
+  \item The \textit{instruction\_type} of retired instructions for:
+    \begin{itemize}
+      \item Jumps with a target that cannot be inferred from the source code;
+      \item Taken branches;
+      \item Return from exception or interrupt (\textbf{\textit{*ret}} instructions).
+    \end{itemize}
+  \item The \textit{instruction\_address} for:
+    \begin{itemize}
+      \item Jumps with a target that \textit{cannot} be inferred from the source code;
+      \item Taken branches;
+      \item The instruction executed immediately after a jump or taken branch (also referred to as the target or destination of the jump or taken branch);
+      \item The last instruction executed before an exception or interrupt;
+      \item Exceptions;
+      \item The first instruction executed following an exception or interrupt;
+      \item The last instruction executed before a privilege change;
+      \item The first instruction executed following a privilege change;
+      \item The first and last instruction being retired.
+    \end{itemize}
+  \item The number of nontaken branches being retired.
+\end{itemize}
+
+The following information is optional:
+
+\begin{itemize}
+  \item Context information:
+    \begin{itemize}
+      \item The context and/or hart ID;
+      \item The type of action to take when context changes.
+    \end{itemize}
+  \item The \textit{instruction\_type} of instructions for:
+    \begin{itemize}
+      \item Calls with a target that \textit{cannot} be inferred from the source code;
+      \item Calls with a target that \textit{can} be inferred from the source code;
+      \item Tail-calls with a target that \textit{cannot} be inferred from the source code;
+      \item Tail-calls with a target that \textit{can} be inferred from the source code;
+      \item Returns with a target that \textit{cannot} be inferred from the source code;
+      \item Returns with a target that \textit{can} be inferred from the source code;
+      \item Co-routine swap;
+      \item Jumps which don't fit any of the above classifications with a target that \textit{cannot} be inferred from the source code;
+      \item Jumps which don't fit any of the above classifications with a target that \textit{can} be inferred from the source code;
+      \item Nontaken branches.
+    \end{itemize}
+  \item If context is supported then the \textit{instruction\_address} for:
+    \begin{itemize}
+      \item The last instruction executed before a context change;
+      \item The first instruction executed following a context change.
+    \end{itemize}
+  \item Whether jump targets are sequentially inferable or not.
+\end{itemize}
+
+The mandatory information is the bare-minimum required to implement the branch trace algorithm outlined in Chapter~\ref{Algorithm}.  
+The optional information facilitates alternative or improved trace algorithms:
+
+\begin{itemize}
+  \item Implicit return mode (see Section~\ref{sec:implicit-return}) requires the encoder to keep track of the number of nested 
+    function calls, and to do this it must be aware of all calls and returns regardless of whether the target can be inferred or not;
+  \item A simpler algorithm useful for basic code profiling would only report function calls and returns, again 
+    regardless of whether the target can be inferred or not;
+  \item Branch prediction techniques can be used to further improve the encoder efficiency, particularly for loops 
+    (see Section~\ref{sec:branch-prediction}).  This requires the encoder to be aware of the address of all branches, whether
+    they are taken or not.
+  \item Uninferable jumps can be treated as inferable (which don't need to be reported in the trace output) if both the jump 
+    and the preceding instruction which loads the target into a register have been traced.
+\end{itemize}
+
+\subsection{Jump classification and target inference} \label{Jump Classes}
+
+Jumps are classified as \textit{inferable}, or \textit{uninferable}.  An \textit{inferable} jump has a target which can be
+deduced from the binary executable or representation thereof (e.g. ELF).  For the purposes of this specification, the following 
+strict definition applies:
+
+If the target of a jump is supplied via a constant embedded within the jump opcode, it is classified as \textit{inferable}.
+Jumps which are not \textit{inferable} are by definition \textit{uninferable}.
+
+However, there are some jump targets which can still be deduced from the binary executable by considering pairs of instructions
+even though by the above definition they are classified as uninferable.  Specifically, jump targets that are supplied via
+
+\begin{itemize}
+  \item an \textbf{\textit{lui}} or \textbf{\textit{c.lui}} (a register which contains a constant), or
+  \item an \textbf{\textit{auipc}} (a register which contains a constant offset from the PC).
+\end{itemize}
+
+Such jump targets are classified as \textit{sequentially inferable} if the pair of instructions are executed consecutively 
+(i.e. the \textbf{\textit{auipc}}, \textbf{\textit{lui}} or \textbf{\textit{c.lui}} immediately precedes the jump).  Note:
+the restriction that the instructions are executed consecutively is necessary in order to minimize the additional signalling
+needed between the hart and the encoder, and should have a minimal impact on trace efficiency as it is anticipated that
+consecutive execution will be the norm. Support for sequentially inferable jumps is optional.
+
+Jumps may optionally be further classified according to the recommended calling convention:
+
+\begin{itemize}
+  \item \textit{Calls}: 
+    \begin{itemize}
+      \item \textbf{\textit{jal}} x1;
+      \item \textbf{\textit{jal}} x5;
+      \item \textbf{\textit{jalr}} x1, rs  where rs != x1;
+      \item \textbf{\textit{jalr}} x5, rs  where rs != x5;
+      \item \textbf{\textit{c.jalr}} rs1.
+    \end{itemize}
+  \item \textit{Tail-calls}: 
+    \begin{itemize}
+      \item \textbf{\textit{jalr}} x0, rs where rs != x1 and rs != x5;
+      \item \textbf{\textit{c.jr}} rs1 where rs1 != x1 and rs1 != x5.
+    \end{itemize}
+  \item \textit{Returns}: 
+    \begin{itemize}
+      \item \textbf{\textit{jalr}} x0, rs where rs == x1 or rs == x5;
+      \item \textbf{\textit{c.jr}} rs1 where rs1 == x1 or rs1 == x5.
+    \end{itemize}
+  \item \textit{Co-routine swap}: 
+    \begin{itemize}
+      \item \textbf{\textit{jalr}} x1, x1;
+      \item \textbf{\textit{jalr}} x5, x5.
+    \end{itemize}
+  \item \textit{Other}: 
+    \begin{itemize}
+      \item \textbf{\textit{jal}} rd where rd != x1 and rd != x5;
+      \item \textbf{\textit{jalr}} rd, rs where rd != x0 and rd != x1 and rd != x5.
+    \end{itemize}
+\end{itemize}
+
+\section{Instruction interface}
+This section describes the interface between a RISC-V hart and the
+trace encoder that conveys the information described in the previous section.  
+Signals are assigned to one of the  following groups:
+
+\begin{itemize}
+  \item M: Mandatory.  The interface must include an instance of this signal.
+  \item O: Optional.  The interface may include an instance of this signal.
+  \item MR: Mandatory, may be replicated. For harts that can retire a maximum of N taken branches per clock
+    cycle, the interface must include N instances of this signal.
+  \item OR: Optional, may be replicated. For harts that can retire a maximum of N taken branches per clock
+    cycle, the interface must include zero or N instances of this signal.
+  \item BR: Block, may be replicated.  Mandatory for harts that can retire multiple instructions in a block.  
+    Replication as per OR.  If omitted, the interface must include SR group signals instead.
+  \item SR: Single, may be replicated.  Mandatory for harts that can only retire one instruction in a block.  
+    Replication as per OR.  If omitted, the interface must include BR group signals instead.
+\end{itemize}
+
+\begin{table}[htp]
+    \centering
+    \caption{Instruction interface signals}
+    \label{tab:common-ingress}
+    \begin{tabulary}{\textwidth}{|l|l|p{80mm}|}
+        \hline
+        \textbf{Signal} & \textbf{Group} & \textbf{Function} \\
+        \hline
+        \textbf{itype}[\textit{itype\_width\_p}-1:0] & MR & Termination type of the instruction block (see Section~\ref{Jump Classes} for definitions of codes 6 - 15):\newline
+        0: Final instruction in the block is none of the other named \textbf{itype} codes;\newline
+        1: Exception. An exception occurred following the final retired instruction in the block;\newline
+        2: Interrupt. An interrupt occurred following the final retired instruction in the block;\newline
+        3: Exception return;\newline
+        4: Nontaken branch;\newline
+        5: Taken branch;\newline
+        6: reserved;\newline
+        7: Co-routine swap;\newline
+        8: Uninferable call;\newline
+        9: Inferrable call;\newline
+        10: Uninferable tail-call;\newline
+        11: Inferrable tail-call;\newline
+        12: Uninferable return;\newline
+        13: Inferrable return;\newline
+        14: Other uninferable jump;\newline
+        15: Other inferable jump.\\
+        \hline
+        \textbf{cause}[\textit{ecause\_width\_p}-1:0] & M & Exception or interrupt cause (\textbf{\textit{ucause/scause/ mcause}}).
+        Ignored unless \textbf {itype}=1 or 2.\\
+        \hline
+        \textbf{tval}[\textit{iaddress\_width\_p}-1:0] & M & The associated trap value, e.g. the
+        faulting virtual address for address exceptions, as would be
+        written to the \textbf{utval/stval/mtval} CSR. Future optional extensions may define \textbf{tval} 
+        to provide ancillary information in cases where it currently supplies zero.
+        Ignored unless \textbf{itype}=1 or 2.\\
+        \hline
+        \textbf{priv}[\textit{privilege\_width\_p}-1:0] & M & Privilege level for all instructions in this block.\\
+        \hline
+        \textbf{iaddr}[\textit{iaddress\_width\_p}-1:0] & MR & The address of the 1st instruction retired in this block.
+        Invalid if \textbf{iretire}=0 \\
+        \hline
+        \textbf{context}[\textit{context\_width\_p}-1:0] & O & Context for all instructions in this block.\\
+        \hline
+        \textbf{ctype}[\textit{ctype\_width\_p}-1:0] & O & Reporting behavior for \textbf{context}:\newline
+        0: Don't report; \newline
+        1: Report imprecisely;\newline
+        2: Report precisely;\newline
+        3: Report as asynchronous discontinuity.\\
+        \hline
+        \textbf{ntkn}[\textit{ntkn\_width\_p}-1:0] & OR & Number of nontaken branches in this block.\\
+        \hline
+        \textbf{sijump} & OR & If \textbf{itype} indicates that this block ends with an uninferable discontinuity, setting this signal to 1 
+        indicates that it is sequentially inferable and may be treated as inferable by the encoder if the preceding 
+        \textbf{\textit{auipc}}, \textbf{\textit{lui}} or \textbf{\textit{c.lui}} has been traced.  
+        Must be zero for \textbf{itype} codes other than 8, 10, 12 or 14.\\
+        \hline
+    \end{tabulary}
+\end{table}
+
+\begin{table}[htp]
+    \centering
+    \caption{Instruction interface signals - multiple retirement per block}
+    \label{tab:multi-ingress}
+    \begin{tabulary}{\textwidth}{|l|l|p{80mm}|}
+        \hline
+        \textbf{Signal} & \textbf{Group} & \textbf{Function} \\
+        \hline
+        \textbf{iretire}[\textit{iretire\_width\_p}-1:0] & BR & Number of halfwords represented by instructions retired in this block.\\
+        \hline
+        \textbf{ilastsize}[\textit{ilastsize\_width\_p}-1:0] & BR & The size of the last retired instruction is 2\textsuperscript{\textbf{ilastsize}} half-words.\\
+        \hline
+    \end{tabulary}
+\end{table}
+
+\begin{table}[htp]
+    \centering
+    \caption{Instruction interface signals - single retirement per block}
+    \label{tab:single-ingress}
+    \begin{tabulary}{\textwidth}{|l|l|p{110mm}|}
+        \hline
+        \textbf{Signal} & \textbf{Group} & \textbf{Function} \\
+        \hline
+        \textbf{iretire}[0:0] & SR & Number of instructions retired in this block (0 or 1).\\
+        \hline
+    \end{tabulary}
+\end{table}
+
+Tables~\ref{tab:common-ingress} and ~\ref{tab:multi-ingress}
+list the signals in the interface designed to efficiently support retirement of multiple 
+instructions per cycle.  The following discussion describes the multiple-retirement behavior.  
+However, for harts that can only retire one instruction at a time, the signalling can be 
+simplified, and this is discussed subsequently in Section~\ref{sec:single-retire}.  
+
+The information presented on the ingress port represents a contiguous
+block of instructions starting at \textbf{iaddr}, all of which retired
+in the same cycle. Note if \textbf{itype} is 1 or 2 (indicating an
+exception or an interrupt), the number of instructions retired may be
+zero. \textbf{cause} and \textbf{tval} are only defined if
+\textbf{itype} is 1 or 2. If \textbf{iretire}=0 and \textbf{itype}=0,
+the values of all other signals are undefined.
+
+\textbf{iretire} contains the number of half-words represented by
+instructions retired in this block, and \textbf{ilastsize} the size of the last
+instruction.  Half-words rather than instruction count enables the encoder to easily compute the address of
+the last instruction in the block without having access to the size of every 
+instruction in the block.  
+
+If address translation is enabled, \textbf{iaddr} is a virtual
+address, else it is a physical address. Virtual addresses narrower
+than \textit{iaddress\_width\_p} bits must be sign-extended to make
+computation of differential addresses easier, and physical addresses
+narrower than \textit{iaddress\_width\_p} bits must be zero-extended.
+
+Harts can retire multiple non-taken branches per clock cycle, indicated via \textbf{ntkn}.
+However, a consequence of this is that the encoder will be unaware of the addresses of some non-taken branches, 
+which will prevent the use of a branch predictor to improve compression (see Section~\ref{sec:branch-prediction}).
+For harts that can only retire a maximum of one non-taken branch per clock cycle,
+\textbf{ntkn} can be omitted, provided all non-taken branches are indicated via \textbf{itype}.  
+The number of non-taken branches is \textbf{ntkn} if \textbf{ntkn} is non-zero, or 1 if \textbf{itype} = 4 and \textbf{ntkn} is zero.
+In other words, if for example \textbf{ntkn} is 2 and \textbf{itype} = 4, the encoder will interpret this as 2 non-taken branches,
+not 3.
+
+For harts that can retire a maximum of N taken branches per clock
+cycle, the signal groups MR, OR and either BR or SR must be replicated N times. 
+Signal group 0 represents information about the oldest instruction block, and group N-1
+represents the newest instruction block. The interface supports no more
+than one privilege, context, exception or interrupt per cycle and so signals in
+groups M and O are not replicated. Furthermore, \textbf{itype} can only
+take the value 1 or 2 in one of the signal groups, and this must be
+the newest valid group (i.e. \textbf{iretire} and \textbf{itype} must
+be zero for higher numbered groups). If fewer than N taken branches
+are retired in a cycle, then lower numbered groups must be used
+first. For example, if there is one taken branch, use only group 0, if
+there are two taken branches, instructions up to the 1st taken branch
+must be reported in group 0 and instructions up to the 2nd taken branch
+must be reported in group 1 and so on.
+
+\textbf{sijump} is optional and may be omitted if the hart does not implement the logic to detect
+sequentially inferable jumps.  If the encoder offers an \textbf{sijump} input it must also provide a
+parameter to indicate whether the input is connected to a hart that implements this capability, or
+tied off.  This is to ensure the decoder can be made aware of the hart's capability.  Enabling 
+sequentially inferable jump mode in the encoder and decoder when the hart does not support it will
+prevent correct reconstruction by the decoder. 
+
+The \textbf{context} field can be used to convey any additional information to the decoder.  For example:
+
+\begin{itemize}
+  \item The hart ID;
+  \item The software thread ID;
+  \item It could be used to convey the values of CSRs to the decoder by setting \textbf{context} to the 
+    CSR number and value when a CSR is written.
+\end{itemize}
+
+Table~\ref{tab:context-type} specifies the actions for the various \textbf{ctype} values.  A typical 
+behaviour would be for this signal to remain zero except on the 1st retirement after a context change.
+
+\begin{table}[htp]
+    \centering
+    \caption{Context type \textbf{ctype} values and corresponding actions}
+    \label{tab:context-type}
+    \begin{tabulary}{\textwidth}{|l|l|p{90mm}|}
+        \hline
+        \textbf{Type} & \textbf{Value} & \textbf{Actions} \\
+        \hline
+        Unreported & 0 & No action (don't report context).\\
+        \hline
+        Report context imprecisely & 1 & An example would be a SW thread change.\newline
+        Report the new context value at the earliest convenient opportunity.\newline
+        It is reported without any address information, and the assumption is that the precise 
+        point of context change can be deduced from the source code (e.g. a CSR write). \\
+        \hline
+        Report context precisely  & 2 & Report the address of the 1st instruction retired in this block, and the new context.\newline
+        If there were unreported branches beforehand, these need to be reported first.\newline
+        Treated the same as a privilege change.\\
+        \hline
+        Report context as an & 3 &  An example would be a change of hart.\\
+        asynchronous discontinuity & & 
+        Need to report the last instruction executed on the previous context, as well as the 1st on the new context.\newline
+        Treated the same as an exception.\\
+        \hline
+    \end{tabulary}
+\end{table}
+
+\subsection{Simplifications for single-retirement} \label{sec:single-retire}
+
+For harts that can only retire one instruction at a time, the interface can be simplified to
+the signals listed in tables~\ref{tab:common-ingress} and ~\ref{tab:single-ingress}.  The 
+simplifications can be summarized as follows:
+ 
+\begin{itemize}
+  \item As the number of instructions that are retired in a block is only 0 or 1, the 
+    encoder does not need information to enable it to deduce the address of the last instruction 
+    retired (it is the same as the 1st and only instruction retired).  So 
+    \textbf{ilastsize} is not necessary, and \textbf{iretire} simply indicates whether an
+    instruction retired or not;
+  \item As the number of non-taken branches retired is never more than 1, and can always
+    be indicated via \textbf{itype}, \textbf{ntkn} is not necessary.
+\end{itemize}
+
+The parameter \textit{retires\_p} which indicates to the encoder the maximum number of 
+instructions that can be retired per cycle can be used by an encoder capable of supporting single or 
+multiple retirement to select the appropriate interpretation of \textbf{iretire}.  
+\textbf{ilastsize} and \textbf{ntkn} encoder inputs must be tied low when attached to a single-retirement
+hart that does not provide these outputs.
+
+
+\subsection{Alternative multiple-retirement interface configurations}
+
+For a hart that can retire multiple instructions per cycle, but no more than one taken branch, the preferred 
+solution is to use one instance of signals from groups BR, MR and OR.  However, an alternative approach would 
+be to provide explicit details of every instruction retired by using N instances of signals from groups
+SR, MR and OR (replicating the single retirement example N times).  
+
+\subsection{Optional sideband signals}
+
+Optional sideband signals may be included to provide additional functionality, as described in
+tables \ref{tab:ingress-side-band} and \ref{tab:egress-side-band}.
+
+Note, any user defined information that needs to be output by the encoder
+will need to be applied via the \textbf{context} input.
+
+\begin{table}[htp]
+    \centering
+    \caption{Optional sideband encoder ingress signals}
+    \label{tab:ingress-side-band}
+    \begin{tabulary}{\textwidth}{|l|l|p{90mm}|}
+        \hline
+        \textbf{Signal} & \textbf{Group} & \textbf{Function} \\
+        \hline
+        \textbf{impdef}[\textit{impdef\_width\_p}-1:0] & O &  Implementation defined sideband signals.  A typical use for
+        these would be for filtering (see Chapter~\ref{ch:filtering}.\\
+        \hline
+        \textbf{trigger}[2:0] & OR & A pulse on bit 0 will cause the encoder to start tracing, and continue until further 
+        notice, subject to other filtering criteria also being met.\newline
+        A pulse on bit 1 will cause the encoder to stop tracing until further notice.  See section~\ref{sec:trigger}).\\
+        \hline
+        \textbf{halted} & O & Hart is halted.  Upon assertion, the encoder will output a packet to report the address 
+        of the last instruction retired before halting, followed by a support packet to indicate that tracing has stopped. 
+        Upon deassertion, the encoder will start tracing again, commencing with a synchronization packet.\\
+        \hline
+        \textbf{reset} & O & Hart is in reset.  Provided the encoder is in a different reset domain to the hart, this
+        allows the encoder to indicate that tracing has ended on entry to reset, and restarted on exit.  
+        Behavior is as described above for halt.\\
+        \hline
+    \end{tabulary}
+\end{table}
+
+\begin{table}[htp]
+    \centering
+    \caption{Optional sideband encoder egress signals}
+    \label{tab:egress-side-band}
+    \begin{tabulary}{\textwidth}{|l|l|p{130mm}|}
+        \hline
+        \textbf{Signal} & \textbf{Group} & \textbf{Function} \\
+        \hline
+        \textbf{stall} & O & Stall request to hart.  Some applications may require lossless trace, which can be achieved by
+        using this signal to stall the hart if the trace encoder is unable to output a trace packet (for example due to 
+        back-pressure from the packet transport infrastructure).\\
+        \hline
+    \end{tabulary}
+\end{table}
+
+\FloatBarrier
+\subsection{Using trigger outputs from the Debug Module} \label{sec:trigger}
+
+The debug module of the RISC-V hart may have a trigger unit. This defines a match control register
+(\textbf{\textit{mcontrol}}) containing a 4-bit \textbf{action} field, and reserves codes 2 - 5 
+of this field for trace use.  
+These action codes are hereby defined as shown in table \ref{tab:debugModuleTriggerSupport}.
+If implemented, each action must generate a pulse on an output from the hart, on the same cycle as the instruction which
+caused the trigger is retired.  
+
+\begin{table}[!h]
+    \centering
+    \caption{Debug Module trigger support (\textbf{\textit{mcontrol}} \textbf{action})}
+    \label{tab:debugModuleTriggerSupport}
+    \begin{tabulary}{\textwidth}{|l|p{120mm}|}
+        \hline
+        \textbf {Value} & \textbf {Description} \\
+        \hline
+        2 & \textit{Trace-on}.  This should be connected to 
+        \textbf{trigger[0]} if the encoder provides it. \\ 
+        \hline
+        3 & \textit{Trace-off}.  This should be connected to 
+        \textbf{trigger[1]} if the encoder provides it. \\
+        \hline
+        4 & \textit{Trace-notify}.  This should be connected to 
+        \textbf{trigger[2]} if the encoder provides it. This will cause the encoder to output
+        a packet containing the address of the last instruction in the block if it is enabled.\\
+        \hline
+    \end{tabulary}
+\end{table}
+
+Trace-on and Trace-off actions provide a means for the hart to control when tracing occurs.  
+Trace-notify provides  means to ensure that a specified instruction is explicitly reported.  
+This capability is sometimes known as a watchpoint.
+
+\subsection{Example retirement sequences}
+
+\begin{table}[htp]
+    \centering
+    \caption{Example 1 : 9 Instructions retired over three cycles, 2 branches} 
+    \label{tab:signal-block-9-instructions-2-branches}
+    \begin{tabulary}{\textwidth}{|l|l|}
+        \hline
+        \textbf {Retired} & \textbf {Instruction Trace Block} \\
+        \hline
+        1000: \textbf{\textit{divuw}} &  \textbf{iretire}=7, \textbf{iaddr}=0x1000, \textbf{ntkn}=0, \textbf{itype}=8\\
+        1004: \textbf{\textit{add}} &  \\
+        1008: \textbf{\textit{or}} &  \\
+        100C: \textbf{\textit{c.jalr}} &  \\
+        \hline
+        0940: \textbf{\textit{addi}} &  \textbf{iretire}=4, \textbf{iaddr}=0x0940, \textbf{ntkn}=1, \textbf{itype}=5\\
+        0944: \textbf{\textit{c.beq}} &  \\
+        0946: \textbf{\textit{c.bnez}} &  \\
+        \hline
+        0988: \textbf{\textit{lbu}} &  \textbf{iretire}=4, \textbf{iaddr}=0x0988, \textbf{ntkn}=0, \textbf{itype}=0\\
+        098C: \textbf{\textit{csrrw}} &  \\
+        \hline
+    \end{tabulary}
+\end{table}
+