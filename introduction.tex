\chapter{Introduction}
\label{sec:intro}

In complex systems understanding program behavior is not easy.
Unsurprisingly in such systems, software sometimes does not behave as
expected. This may be due to a number of factors, for example,
interactions with other cores, software, peripherals, realtime
events, poor implementations or some combination of all of the above.

It is not always possible to use a debugger to observe behavior of a
running system as this is intrusive.  Providing visibility of program
execution is important.  This needs to be done without swamping the
system with vast amounts of data.

One method of achieving this is via a Processor Branch Trace.

This works by tracking execution from a known start address and sending
messages about the address deltas taken by the program. These deltas are
typically introduced by jump, call, return and branch type instructions,
although interrupts and exceptions are also types of deltas.

Conceptually, the system has one or more of the following fundamental components:

\begin{itemize}
  \item
    A core with an instruction trace interface that outputs all relevant
    information to successfully create a processor branch trace and more.
    This is a high bandwidth interface: in most implementations, it will supply
    a large amount of data (instruction address, instruction type, context information, ...)
    for each core execution clock cycle.
  \item
    A hardware encoder that takes in the CPU instruction trace and compresses
    it into lower bandwidth trace packets.
  \item
    A transmission channel to transmit or a memory to store these trace packets.
  \item
    A decoder, usually software on an external PC, that takes in the trace
    packets and, with knowledge of the program binary that's running on the
    originating hart, reconstructs the program flow. This decoding step can
    be done off-line or in real-time while the hart is executing.
\end{itemize}

In RISC-V, all instructions are executed unconditionally or at least
their execution can be determined based on the program binary. The
instructions between the deltas can all be assumed to be executed
sequentially. Because of this, there is no need to report sequential 
instructions in the trace, only whether the branches were taken or not
and the address of taken indirect branches or jumps. If the program
counter is changed by an amount that cannot be determined from the
execution binary, the trace decoder needs to be given the destination
address (i.e. the address of the next valid instruction).  Examples of
this are indirect branches or jumps, where the next instruction
address is determined by the contents of a register rather than a
constant embedded in the source code.

Interrupts generally occur asynchronously to the program's execution
rather than intentionally as a result of a specific instruction or
event.  Exceptions can be thought of in the same way, even though they
can be typically linked back to a specific instruction address.  The
decoder generally does not know where an interrupt occurs in the
instruction sequence, so the trace encoder must report the address
where normal program flow ceased, as well as give an indication of the
asynchronous destination which may be as simple as reporting the
exception type.  When an interrupt or exception occurs, or the
processor is halted, the final instruction executed beforehand must be
<<<<<<< HEAD
traced.
=======
included in the trace.
>>>>>>> a097f3cd

This document serves to specify the ingress port (the signals between
the RISC-V core and the encoder), compressed branch trace algorithm and
the packet format used to encapsulate the compressed branch trace
information.

\subsection{Nomenclature}

In the following sections items in \textbf{bold} are signals or
attributes within a packet.

Items in \textit {italics} refer to parameters either built into the
hardware or configurable hardware values.

<<<<<<< HEAD
A decoder is a piece of software that takes the packets emitted by the
encoder and is able to reconstruct the execution flow of the code
executed in the RISC-V core.
=======
An encoder is a piece of hardware that takes in RISC-V instruction data
on its ingress port and transforms it into trace packets.

A decoder is a piece of software that takes the trace packets emitted by the
encoder and reconstructs the execution flow of the code executed in the RISC-V core.
>>>>>>> a097f3cd

RISC-V has the following definitions:
\begin{itemize}
  \item
    \textbf{Exception}: an unusual condition occurring at run time associated with an instruction in the current RISC-V hart
  \item
    \textbf{Interrupt}: an external asynchronous event that may cause a RISC-V hart to experience an unexpected transfer of control
  \item
    \textbf{Trap}: the transfer of control to a trap handler caused by either an exception or an interrupt
\end{itemize}
So, not all exceptions and interrupts cause traps. Most notably, floating point exceptions and disabled interrupts do not trap.

If an exception or interrupt doesn't trap, the program counter does not
change. So, there is no need to trace all exceptions/interrupts, just
traps.

<<<<<<< HEAD
In this document interrupts and exceptions traced are only those that cause traps to be taken.
=======
In this document, interrupts and exceptions are only traced when they cause traps to be taken.
>>>>>>> a097f3cd
<|MERGE_RESOLUTION|>--- conflicted
+++ resolved
@@ -63,11 +63,7 @@
 asynchronous destination which may be as simple as reporting the
 exception type.  When an interrupt or exception occurs, or the
 processor is halted, the final instruction executed beforehand must be
-<<<<<<< HEAD
-traced.
-=======
 included in the trace.
->>>>>>> a097f3cd
 
 This document serves to specify the ingress port (the signals between
 the RISC-V core and the encoder), compressed branch trace algorithm and
@@ -82,17 +78,11 @@
 Items in \textit {italics} refer to parameters either built into the
 hardware or configurable hardware values.
 
-<<<<<<< HEAD
-A decoder is a piece of software that takes the packets emitted by the
-encoder and is able to reconstruct the execution flow of the code
-executed in the RISC-V core.
-=======
 An encoder is a piece of hardware that takes in RISC-V instruction data
 on its ingress port and transforms it into trace packets.
 
 A decoder is a piece of software that takes the trace packets emitted by the
 encoder and reconstructs the execution flow of the code executed in the RISC-V core.
->>>>>>> a097f3cd
 
 RISC-V has the following definitions:
 \begin{itemize}
@@ -109,8 +99,4 @@
 change. So, there is no need to trace all exceptions/interrupts, just
 traps.
 
-<<<<<<< HEAD
-In this document interrupts and exceptions traced are only those that cause traps to be taken.
-=======
-In this document, interrupts and exceptions are only traced when they cause traps to be taken.
->>>>>>> a097f3cd
+In this document, interrupts and exceptions are only traced when they cause traps to be taken.