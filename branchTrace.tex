--- conflicted
+++ resolved
@@ -162,85 +162,26 @@
 
 \subsection{Implicit exception mode} \label{sec:implicit-exception}
 
-<<<<<<< HEAD
-Each optional mode lists the associated parameters; see Table~\ref{tab:parameters} for further 
-details.
-
-\subsubsection{Full address} \label{sec:full-address}
-
-Related parameters: None
-
-All packet formats apart from format 3 output addresses in differential form by default.
-An option to output full addresses for all packet formats is a useful debugging aid for 
-software decoder developers.  It will always result in less efficient trace encoding.
-=======
 Related parameters: None
 
 The RISC-V Privileged ISA specification stores exception handler base
 addresses in the \textbf{\textit{utvec/stvec/mvec}} CSR registers.
 In some RISC-V implementations, the lower address bits are stored in
 the \textbf{\textit{ucause/scause/mcause}} CSR registers.
->>>>>>> a097f3cd
 
 By default, both the \textbf{\textit{*vec}} and \textbf{\textit{*cause}} 
 values are reported when an exception or interrupt occurs.
 
-<<<<<<< HEAD
-Related parameters: None
-
-The exception handler base address is specified by \textbf{\textit{utvec/stvec/mtvec}}, and 
-in some RISC-V implementations the lower address bits can be specified by 
-\textbf{\textit{ucause/scause/mcause}}.  
-By default, both these values are reported when an exception or interrupt occurs, 
-via the the format 3, subformat 1 packet.  The 'implicit exception' option omits the 
-trap handler address, and will improve efficiency in cases where the decoder can infer 
-the address of the trap handler from just the exception cause.
-=======
 The implicit exception mode omits \textbf{\textit{*vec}} (the trap handler address), 
 from the trace and thus improves efficiency.
->>>>>>> a097f3cd
 
 This mode can only be used if the decoder can infer the address of the trap handler
 from just the exception cause.
 
-<<<<<<< HEAD
-Related parameters: \textit{call\_counter\_size\_p}, \textit{return\_stack\_size\_p}.
-
-Although a function return is usually an indirect jump, well behaved programs following a 
-calling convention return to the point in the program from which the function was called, 
-and as such it is possible to determine the execution path without being explicitly notified 
-of the destination address of the return.  The 'implicit return' option can result in very 
-significant improvements in trace encoder efficiency.  
-
-Returns can only be treated as inferable if the associated call has already been reported in 
-a \textit{te\_inst} packet.  The encoder must ensure that this is the case.  This can be accomplished 
-by utilizing a counter to keep track of the number of nested calls being traced.  The counter 
-increments on calls (but not tail calls), and decrements on returns (see Section~\ref{Jump Classes} 
-for definitions).  The counter will not over or underflow, and is reset to 0 whenever a format 3 
-\textit{te\_inst} packet is sent.  Returns will be treated as inferable and will not generate a trace 
-packet if the count is non-zero (i.e. the associated call was already reported in a \textit{te\_inst} packet).
-
-Such a scheme is low cost, and will work as long as programs are "well behaved".  It does not check that the 
-return address is actually that of the instruction following the associated call.  As such, any program that
-modifies return addresses cannot be traced using this mode with this minimal implementation.
-
-Alternatively, the encoder can maintain a stack of expected return addresses, and only treat the 
-return as inferable if the actual return address matches the prediction.  This is fully robust for all
-programs, but is more expensive to implement.  In this case, if a return address does not match the prediction, 
-it must be reported explicitly via a \textit{te\_inst} packet, along with the number of return addresses 
-currently on the stack.  This ensures that the decoder can determine which return is being reported. 
-=======
 \subsection{Sequentially inferable jump mode} \label{sec:si-jump}
->>>>>>> a097f3cd
 
 Related parameters: \textit{sijump\_p}.
 
-<<<<<<< HEAD
-Related parameters: \textit{bpred\_size\_p}.
-
-Whilst recording the taken/not-taken status of each branch in a branch map is efficient, there are 
-some cases where this can result in a relatively large volume of trace.  For example:
-=======
 By default, the target of an indirect jump is always considered an uninferable PC discontinuity.  
 However, if the register that specifies the jump target was loaded with a constant then it
 can be considered inferable under some circumstances.  The hart must identify jumps with 
@@ -287,7 +228,6 @@
 
 While this encoding is efficient, at 1 bit per branch, there are some cases where this
 can still result in a relatively large volume of trace packets.  For example:
->>>>>>> a097f3cd
 
 \begin{itemize}
   \item Executing tight loops of code containing no uninferable jumps.  Each iteration of the loop will add a bit 
